{
  "name": "modash",
  "version": "0.8.1",
  "description": "Modern MongoDB-inspired aggregation library for JavaScript",
  "type": "module",
  "repository": {
    "type": "git",
    "url": "https://github.com/TomNeyland/modash.js"
  },
  "main": "src/index.ts",
  "types": "src/index.ts",
  "bin": {
    "modash": "src/cli.ts"
  },
  "exports": {
    ".": {
      "import": "./src/index.ts",
      "types": "./src/index.ts"
    }
  },
  "author": "Tom Neyland",
  "license": "MIT",
  "bugs": {
    "url": "https://github.com/TomNeyland/modash.js/issues"
  },
  "keywords": [
    "mongodb",
    "aggregation",
    "pipeline",
    "javascript",
    "typescript",
    "functional",
    "data-processing",
    "modern-javascript"
  ],
  "files": [
    "src/",
    "README.md",
    "LICENSE",
    "CHANGELOG.md"
  ],
  "engines": {
    "node": ">=18"
  },
  "scripts": {
    "test": "npm run test:units && npm run test:performance",
    "test:fast": "mocha --import=tsx/esm --exit tests/count.spec.js tests/modash.spec.js tests/documentation-examples.spec.js tests/operators.spec.js tests/issue-41-regression.spec.js tests/ivm-regression.spec.js tests/ivm-context-chaining.spec.js",
    "test:units": "mocha --import=tsx/esm --exit --recursive tests/",
    "test:core": "mocha --import=tsx/esm --exit tests/count.spec.js tests/modash.spec.js tests/documentation-examples.spec.js tests/operators.spec.js tests/new-operators.spec.js tests/issue-41-regression.spec.js tests/ivm-regression.spec.js tests/ivm-context-chaining.spec.js tests/enhanced-operators.spec.js tests/phase3-optimization.spec.js",
    "test:streaming": "mocha --import=tsx/esm --exit tests/streaming.spec.js tests/streaming-comparison.spec.js tests/streaming-removal.spec.js tests/transparent-streaming.spec.js",
    "test:slow": "npm run test:streaming && mocha --import=tsx/esm --exit tests/aggregation.spec.js tests/enhanced-operators.spec.js tests/new-operators.spec.js tests/phase3-optimization.spec.js",
    "test:all": "npm run test:units && npm run test:performance",
    "test:performance": "node --import=tsx/esm benchmarks/performance-measurement.js",
    "test:watch": "mocha --import=tsx/esm tests/count.spec.js tests/modash.spec.js tests/documentation-examples.spec.js tests/operators.spec.js --watch",
    "test:coverage": "c8 --reporter=lcov --reporter=text mocha --import=tsx/esm --exit --recursive tests/",
    "bench:operators": "node --import=tsx/esm benchmarks/micro-benchmarks.js",
    "bench:pipelines": "node --import=tsx/esm benchmarks/performance-measurement.js",
    "bench:ci": "node --expose-gc --import=tsx/esm benchmarks/ci-performance.js",
    "lint": "eslint src/ tests/ examples/",
    "lint:fix": "eslint src/ tests/ examples/ --fix",
    "format": "prettier --write \"src/**/*.{ts,json}\" \"tests/**/*.{js,ts,json}\" \"examples/**/*.{js,ts,json}\" \"*.{js,ts,json,md}\"",
    "format:check": "prettier --check \"src/**/*.{ts,json}\" \"tests/**/*.{js,ts,json}\" \"examples/**/*.{js,ts,json}\" \"*.{js,ts,json,md}\"",
    "build": "echo 'No build step needed - TypeScript native'",
    "build:watch": "echo 'No build step needed - TypeScript native'",
    "quality": "npm run format:check && npm run lint && npm run type-check && npm run test:coverage",
    "quality:fix": "npm run format && npm run lint:fix",
    "type-check": "tsc --noEmit",
    "typecheck": "tsc --noEmit",
    "typecheck:watch": "tsc --noEmit --watch",
    "validate": "npm run quality",
    "precommit": "npm run validate",
    "deadcode": "knip",
    "deadcode:production": "knip --production",
    "deadcode:json": "knip --reporter json",
    "deadcode:fix": "knip --fix",
    "ci": "npm run validate && npm run test:coverage && npm run test:performance && npm run ci:regression-gates",
    "ci:regression-gates": "node --import=tsx/esm ci-regression-gates.mjs",
    "phase3:validate": "npm run ci:regression-gates",
    "parity": "node --import=tsx/esm scripts/parity-runner.mjs",
    "test:hotpath:on": "HOT_PATH_STREAMING=1 npm run test:all",
    "test:hotpath:off": "DISABLE_HOT_PATH_STREAMING=1 npm run test:all",
    "test:debug:ivm": "DEBUG_IVM=1 npm run test:all",
    "test:debug:parity": "DEBUG_IVM_MISMATCH=1 npm run test:all",
    "test:debug:groupkeys": "DEBUG_GROUP_KEYS=1 npm run test:all",
    "test:debug:all": "DEBUG_IVM=1 DEBUG_IVM_MISMATCH=1 DEBUG_GROUP_KEYS=1 npm run test:all"
  },
  "homepage": "https://github.com/TomNeyland/modash.js",
  "devDependencies": {
    "@microsoft/eslint-formatter-sarif": "^3.1.0",
    "@types/node": "^24.3.3",
    "@typescript-eslint/eslint-plugin": "^8.15.0",
    "@typescript-eslint/parser": "^8.15.0",
    "c8": "^10.1.2",
    "chai": "^5.1.2",
    "eslint": "^9.15.0",
    "eslint-config-prettier": "^9.1.0",
    "eslint-plugin-prettier": "^5.2.1",
    "knip": "^5.63.1",
    "mocha": "^10.8.2",
    "prettier": "^3.3.3",
    "tsx": "^4.19.2",
    "typescript": "^5.9.2"
<<<<<<< HEAD
=======
  },
  "dependencies": {
    "rxjs": "^7.8.2"
>>>>>>> 257c4546
  }
}<|MERGE_RESOLUTION|>--- conflicted
+++ resolved
@@ -99,12 +99,7 @@
     "mocha": "^10.8.2",
     "prettier": "^3.3.3",
     "tsx": "^4.19.2",
-    "typescript": "^5.9.2"
-<<<<<<< HEAD
-=======
-  },
-  "dependencies": {
+    "typescript": "^5.9.2",
     "rxjs": "^7.8.2"
->>>>>>> 257c4546
   }
 }